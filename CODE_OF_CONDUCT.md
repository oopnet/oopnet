--- conflicted
+++ resolved
@@ -59,14 +59,6 @@
 ## Enforcement
 
 Instances of abusive, harassing, or otherwise unacceptable behavior may be
-<<<<<<< HEAD
-reported by contacting the OOPNET team at oopnet.contact@gmail.com. All
-complaints will be reviewed and investigated and will result in a response that
-is deemed necessary and appropriate to the circumstances. The OOPNET team
-will maintain confidentiality with regard to the reporter of an incident.
-Enforcement may result in an indefinite ban from all official OOPNET communication
-channels, or other actions as deemed appropriate by the OOPNET team.
-=======
 reported to the community leaders responsible for enforcement at
 oopnet.contact@gmail.com.
 All complaints will be reviewed and investigated promptly and fairly.
@@ -92,7 +84,6 @@
 
 **Community Impact**: A violation through a single incident or series of
 actions.
->>>>>>> e2beb607
 
 **Consequence**: A warning with consequences for continued behavior. No
 interaction with the people involved, including unsolicited interaction with
