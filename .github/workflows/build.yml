# This workflow will install Python dependencies, run tests, lint (black), apply semantic releases, build a Python package and push it to PyPI

name: OOPNET build

on:
  workflow_dispatch:
  push:
    branches: 
      - main

jobs:
  code-test:
    runs-on: ubuntu-latest
<<<<<<< HEAD
    if: $GITLAB_USER_LOGIN != "OOPNET-bot"
=======
    if: ${{ github.actor != 'OOPNET-bot'}}
>>>>>>> 53545ca6
    strategy:
      matrix:
        python-version: [ 3.9, "3.10"]

    steps:
    - name: Checkout
      uses: actions/checkout@v2
    - name: Checkout linux_epanet_2.2
      uses: actions/checkout@v2
      with:
        token: ${{ secrets.OOPNET_TOKEN }}
        repository: oopnet/linux_epanet_2.2
        path: linux_epanet_2.2
    - name: Setup EPANET
      run: ./linux_epanet_2.2/setup.sh
    - name: Set up Python ${{ matrix.python-version }}
      uses: actions/setup-python@v1
      with:
        python-version: ${{ matrix.python-version }}
    - name: Install dependencies
      run: |
        python -m pip install --upgrade pip
        python -m pip install pytest
        if [ -f requirements-dev.txt ]; then pip install -r requirements-dev.txt; fi
    - name: Test with pytest
      run: |
        pytest

  build:
    runs-on: ubuntu-latest
    needs: code-test
    steps:
    - name: Checkout
      uses: actions/checkout@v2
      with:
        fetch-depth: 0
        token: ${{ secrets.OOPNET_TOKEN }}
    - name: Black Code Formatter
      uses: lgeiger/black-action@v1.0.1
      with:
        args: "oopnet"
    - name: Python Semantic Release
      uses: relekang/python-semantic-release@master
      with:
        github_token: ${{ secrets.OOPNET_TOKEN }}
        repository_username: __token__
        repository_password: ${{ secrets.PyPI_TOKEN }}
    - name: Check for modified files
      id: git-check
      run: echo ::set-output name=modified::$(if git diff-index --quiet HEAD --; then echo "false"; else echo "true"; fi)
    - name: Push changes
      if: steps.git-check.outputs.modified == 'true'
      run: |
        git config --local user.email "oopnet.contact@gmail.com"
        git config --local user.name "OOPNET-bot"
        git remote set-url origin https://x-access-token:${{ secrets.OOPNET_TOKEN }}@github.com/${{ github.repository }}
        git commit -am "Automated changes"
        git push

  package-test:
    runs-on: ubuntu-latest
    needs: build
    steps:
    - name: Checkout linux_epanet_2.2
      uses: actions/checkout@v2
      with:
        token: ${{ secrets.OOPNET_TOKEN }}
        repository: oopnet/linux_epanet_2.2
        path: linux_epanet_2.2
    - name: Setup EPANET
      run: ./linux_epanet_2.2/setup.sh
    - name: Set up Python 3.9
      uses: actions/setup-python@v2
      with:
        python-version: "3.9"
    - name: Install dependencies
      run: |
        python -m pip install --upgrade pip
        python -m pip install oopnet
    - name: Import test
      run: |
        python -c "import oopnet"<|MERGE_RESOLUTION|>--- conflicted
+++ resolved
@@ -11,11 +11,7 @@
 jobs:
   code-test:
     runs-on: ubuntu-latest
-<<<<<<< HEAD
-    if: $GITLAB_USER_LOGIN != "OOPNET-bot"
-=======
     if: ${{ github.actor != 'OOPNET-bot'}}
->>>>>>> 53545ca6
     strategy:
       matrix:
         python-version: [ 3.9, "3.10"]
